--- conflicted
+++ resolved
@@ -17,7 +17,6 @@
 
 args = parser.parse_args()
 
-<<<<<<< HEAD
 class Prices(TypedDict):
     name: str
     variable: NotRequired[float]
@@ -26,9 +25,6 @@
     bonus: NotRequired[float]
 
 class Plan:
-=======
-class Provider:
->>>>>>> 60144a88
     
     def __init__(self, prices: Prices, custom: bool):
         self.prices = prices
@@ -59,7 +55,6 @@
     def daily_total(self, half_hour_totals: list[float]) -> float:
         return sum(half_hour_totals)
 
-<<<<<<< HEAD
     def total(self, subtotal: float) -> float:
         return subtotal * (1 + self.surcharge())
 
@@ -74,7 +69,6 @@
 
 class ContactGoodChargeLowUser(ContactGoodCharge):
     pass
-
 
 class ContactGoodNights(Plan):
 
@@ -83,50 +77,11 @@
         if date.time() >= time(21, 0) and date.time() <= time(23, 59):
             return 0
         return self.prices['variable'] # type: ignore
-=======
-    def calculate_total(self, subtotal: float) -> float:
-        return subtotal
-    
-PROVIDERS: list[Provider] = []
-
-
-# class Powershop(Provider):
-
-#     def get_variable_price(self, date: datetime) -> float:
-
-#         # Price table from https://secure.powershop.co.nz/properties/388311/rates
-#         prices = """Apr	May	Jun	Jul	Aug	Sep	Oct	Nov	Dec	Jan	Feb	Mar
-#             16.49	17.21	16.96	16.64	16.11	15.11	14.58	13.88	13.51	13.98	14.12	15.35
-#             25.4	26.12	25.87	25.55	25.02	24.02	23.49	22.79	22.42	22.89	23.03	24.27"""
-#         lines = prices.split('\n')
-#         months = lines[0].split()
-#         off_peak = lines[1].split()
-#         peak = lines[2].split()
-
-#         month = months.index(date.strftime('%b'))
-#         day_of_week = date.weekday()
-
-#         if day_of_week < 5: # weekdays only
-#             if (date.time() >= time(7, 0) and date.time() < time(11, 0)) or \
-#                 (date.time() >= time(17, 0) and date.time() < time(21, 0)):
-#                 # Peak
-#                 return float(peak[month])
-#         # else offpeak
-#         return float(off_peak[month])
-
-#     def get_fixed_price(self, _date: datetime) -> float:
-#         return 215.05
-
-#     def calculate_total(self, subtotal: float) -> float:
-#         # assume 1% discount
-#         return subtotal * 0.99
->>>>>>> 60144a88
 
 
 class ContactGoodNightsLowUser(ContactGoodNights):
     pass
 
-<<<<<<< HEAD
 
 class ContactGoodWeekends(Plan):
     
@@ -169,109 +124,6 @@
             if hour_total > max_hour_value:
                 max_hour_value = hour_total
                 max_hour = n
-=======
-    def calculate_total(self, subtotal: float) -> float:
-        # credit card fee
-        return subtotal * 1.0095
-
-class ContactGoodNights(Contact):
-
-    def get_non_free_variable_price(self) -> float:
-        return 22.54
-
-    def get_variable_price(self, date: datetime) -> float:
-        # free power 9pm to midnight
-        if date.time() >= time(21, 0) and date.time() <= time(23, 59):
-            return 0
-        return self.get_non_free_variable_price()
-    
-    def get_fixed_price(self, _: datetime) -> float:
-        return 240.6
-PROVIDERS.append(ContactGoodNights())
-
-class ContactGoodNightsLowUser(ContactGoodNights):
-
-    def get_non_free_variable_price(self) -> float:
-        return 30.245
-    
-    def get_fixed_price(self, _: datetime) -> float:
-        return 103.5
-PROVIDERS.append(ContactGoodNightsLowUser())
-
-class ContactDreamCharge(Contact):
-
-    def peak(self):
-        return 23.69
-    
-    def offpeak(self):
-        return 14.26
-
-    def get_variable_price(self, date: datetime) -> float:
-        # peak 7am-11pm
-        if (date.time() >= time(7, 0) and date.time() < time(23, 0)):
-            return self.peak()
-        else:
-            return self.offpeak()
-        
-    def get_fixed_price(self, _: datetime) -> float:
-        return 174.9
-PROVIDERS.append(ContactDreamCharge())
-    
-class ContactDreamChargeLowUser(ContactDreamCharge):
-
-    def peak(self):
-        return 26.795
-    
-    def offpeak(self):
-        return 17.365
-    
-    def get_fixed_price(self, _: datetime) -> float:
-        return 103.5
-PROVIDERS.append(ContactDreamChargeLowUser())
-    
-class ContactEverydayBonusFixed(Contact):
-
-    def get_variable_price(self, date: datetime) -> float:
-        return 20.47 + 0.161
-    
-    def get_fixed_price(self, date: datetime) -> float:
-        return 228.2
-    
-    def calculate_total(self, subtotal: float) -> float:
-        # 2% discount
-        subtotal *= 0.98
-        return super().calculate_total(subtotal)
-PROVIDERS.append(ContactEverydayBonusFixed())
-    
-class ContactEverydayBonusLowUser(ContactEverydayBonusFixed):
-
-    def get_variable_price(self, date: datetime) -> float:
-        return 25.99 + 0.161
-    
-    def get_fixed_price(self, date: datetime) -> float:
-        return 103.5
-PROVIDERS.append(ContactEverydayBonusLowUser())
-    
-
-class ElectricKiwi(Provider):
-
-    def calculate_daily_total(self, half_hour_totals: list[float]) -> float:
-        # Consider free hour to be most expensive off peak
-
-        if len(half_hour_totals) != 48:
-            # print('found day with wrong number of half hours')
-            return sum(half_hour_totals)
-
-        max_hour_value = 0
-        max_hour = 0
-        for n in range(24):
-            if (n >= 7 and n < 9) or (n >= 17 and n < 21):
-                # peak
-                continue
-            hour_total = sum(half_hour_totals[n * 2:n * 2 + 2])
-            if hour_total > max_hour_value:
-                max_hour_value = hour_total
-                max_hour = n
 
         return sum([ 
             sum(half_hour_totals[n * 2:n * 2 + 2])
@@ -279,19 +131,6 @@
             if n != max_hour
         ])
 
-class ElectricKiwiStayAhead(ElectricKiwi):
-
-    def get_variable_price(self, _: datetime) -> float:
-        return 27.41
->>>>>>> 60144a88
-
-        return sum([ 
-            sum(half_hour_totals[n * 2:n * 2 + 2])
-            for n in range(24) 
-            if n != max_hour
-        ])
-
-<<<<<<< HEAD
 
 class ElectricKiwiKiwi(ElectricKiwi):
     pass
@@ -314,113 +153,25 @@
             return self.prices['offpeak'] # type: ignore
         # off peak night
         return self.prices['night'] # type: ignore
-=======
-    def calculate_total(self, subtotal: float) -> float:
-        # Every $220 costs $200
-        return subtotal * (200/220)
-PROVIDERS.append(ElectricKiwiStayAhead())
+
+
+class ElectricKiwiMoveMasterLowUser(ElectricKiwiMoveMaster):
+    pass
     
-class ElectricKiwiStayAheadLowUser(ElectricKiwiStayAhead):
-
-    def get_variable_price(self, _: datetime) -> float:
-        return 38.85
-
-    def get_fixed_price(self, _: datetime) -> float:
-        return 37
-PROVIDERS.append(ElectricKiwiStayAheadLowUser())
-
-class ElectricKiwiMoveMaster(ElectricKiwi):
-
-    def peak(self):
-        return 30.56
-    
-    def night(self):
-        return 15.28
-    
-    def shoulder(self):
-        return 21.39
-
-    def get_variable_price(self, date: datetime) -> float:
-        if (date.time() >= time(7, 0) and date.time() < time(9, 0)) \
-            or (date.time() >= time(17, 0) and date.time() < time(21, 0)):
-            return self.peak()
-        if (date.time() >= time(9, 0) and date.time() < time(17,0)) \
-            or (date.time() >= time(21, 0) and date.time() < time(23, 0)):
-            # off peak shoulder
-            return self.shoulder()
-        # off peak night
-        return self.night()
->>>>>>> 60144a88
-
-
-<<<<<<< HEAD
-class ElectricKiwiMoveMasterLowUser(ElectricKiwiMoveMaster):
-    pass
-    
 
 class ElectricKiwiPrepay300(ElectricKiwi):
     pass
-=======
-PROVIDERS.append(ElectricKiwiMoveMaster())
-
-class ElectricKiwiMoveMasterLowUser(ElectricKiwiMoveMaster):
-
-    def peak(self):
-        return 44.44
-    
-    def night(self):
-        return 22.22
-    
-    def shoulder(self):
-        return 31.10
-    
-    def get_fixed_price(self, _: datetime) -> float:
-        return 34
-    
-PROVIDERS.append(ElectricKiwiMoveMasterLowUser())
-
->>>>>>> 60144a88
-
-
-<<<<<<< HEAD
+
+
 class ElectricKiwiPrepay300LowUser(ElectricKiwiPrepay300):
     pass
 
 
 class FlickOffPeak(Plan):
-=======
-    def get_variable_price(self, _: datetime) -> float:
-        return 22.31
-
-    def get_fixed_price(self, _: datetime) -> float:
-        return 155.25
-
-PROVIDERS.append(Frank())
-
-class FrankLowUser(Frank):
-
-    def get_variable_price(self, _: datetime) -> float:
-        return 26.22
-
-    def get_fixed_price(self, _: datetime) -> float:
-        return 69
-
-PROVIDERS.append(FrankLowUser())
-
-
-class FlickOffPeak(Provider):
-
-    def peak(self):
-        return 23.38
-    
-    def offpeak(self):
-        return 13.91
->>>>>>> 60144a88
 
     def variable(self, date: datetime) -> float:
         if (date.time() >= time(7, 0) and date.time() < time(11, 0)) \
             or (date.time() >= time(17, 0) and date.time() < time(21, 0)):
-<<<<<<< HEAD
             return self.prices['variable'] # type: ignore
         else:
             return self.prices['offpeak'] # type: ignore
@@ -453,66 +204,6 @@
 
 class OctopusFixed(Plan):
 
-=======
-            return self.peak()
-        else:
-            return self.offpeak()
-
-    def get_fixed_price(self, _: datetime) -> float:
-        return 253
-
-PROVIDERS.append(FlickOffPeak())
-
-class FlickOffPeakLowUser(FlickOffPeak):
-
-    def peak(self):
-        return 30.19
-    
-    def offpeak(self):
-        return 20.72
-
-    def get_fixed_price(self, _: datetime) -> float:
-        return 103.5
-    
-class FlickFlat(Provider):
-
-    def get_variable_price(self, _: datetime) -> float:
-        return 16.75
-
-    def get_fixed_price(self, _: datetime) -> float:
-        return 253
-    
-PROVIDERS.append(FlickFlat())
-
-class FlickFlatLowUser(FlickFlat):
-
-    def get_variable_price(self, _: datetime) -> float:
-        return 23.56
-
-    def get_fixed_price(self, _: datetime) -> float:
-        return 103.5
-    
-PROVIDERS.append(FlickFlatLowUser())
-
-
-# class MercuryTwoYear(Provider):
-
-#     def get_variable_price(self, date: datetime) -> float:
-#         return 16.49 + 0.12
-
-#     def get_fixed_price(self, date: datetime) -> float:
-#         return 235.69
-
-#     def calculate_total(self, subtotal: float) -> float:
-#         return (subtotal * 0.88 * 1.15 - 10000) # * gst - discount - sign up bonus
-
-
-class OctopusFixed(Provider):
-
-    PEAK = 27.416
-    OFF_PEAK = 21.666
-    NIGHT = 13.708
->>>>>>> 60144a88
 
     def variable(self, date: datetime) -> float:
         if date.weekday() < 5:
@@ -529,7 +220,6 @@
             if (date.time() >= time(7, 0) and date.time() < time(23, 0)):
                 return self.prices['offpeak'] # type: ignore
             else:
-<<<<<<< HEAD
                 return self.prices['night'] # type: ignore
 
 
@@ -541,52 +231,6 @@
     r'%d/%m/%Y %H:%M:%S',
     r'%d/%m/%Y %H:%M'
 ]
-=======
-                return self.NIGHT
-
-    def get_fixed_price(self, date: datetime) -> float:
-        return 247.25
-
-PROVIDERS.append(OctopusFixed())
-
-class OctopusLowUser(OctopusFixed):
-
-    PEAK = 35.0405
-    OFF_PEAK = 29.2905
-    NIGHT = 17.526
-
-    def get_fixed_price(self, date: datetime) -> float:
-        return 103.5
-
-PROVIDERS.append(OctopusLowUser())
-
-
-class TwoDegrees(Provider):
-
-    def get_variable_price(self, _: datetime) -> float:
-        return 24.191 * 1.15
-
-    def get_fixed_price(self, _: datetime) -> float:
-        return 212.16 * 1.15
-    
-    def calculate_total(self, subtotal: float) -> float:
-        # $20 off broadband per month
-        return subtotal - (20 * 12)
-
-
-PROVIDERS.append(TwoDegrees())
-
-
-class TwoDegreesLowerUser(TwoDegrees):
-
-    def get_variable_price(self, _: datetime) -> float:
-        return 32.496 * 1.15
-
-    def get_fixed_price(self, _: datetime) -> float:
-        return 30 * 1.15
-    
-PROVIDERS.append(TwoDegreesLowerUser())
->>>>>>> 60144a88
 
 PERIOD_START_COLUMN = 9
 PERIOD_END_COLUMN = 10
